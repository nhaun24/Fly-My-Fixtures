--- conflicted
+++ resolved
@@ -92,11 +92,7 @@
     "debug_log_mode": "summary",       # summary | nonzero | full
     "debug_log_nonzero_limit": 64,     # max pairs in nonzero mode (0=all)
 
-<<<<<<< HEAD
-    # --- Controller debug (buttons & axes) ---
-=======
     # --- Controller debug ---
->>>>>>> 679f6ba7
     "debug_controller_buttons": False,
 
     # --- Dedicated Zoom Axis (rocker) ---
@@ -549,10 +545,6 @@
         self.zoom_val = 0
         self._btn_prev = {}   # index -> 0/1 for edge detection
         self._debug_prev_buttons = None
-<<<<<<< HEAD
-        self._debug_prev_axes = None
-=======
->>>>>>> 679f6ba7
 
     def start_sender(self):
         if self.sender:
@@ -631,46 +623,6 @@
                 states[idx] = 0
         return states
 
-<<<<<<< HEAD
-    def _collect_axis_states(self):
-        axes = {}
-        mapping = {
-            "pan": settings.get("ax_pan", 0),
-            "tilt": settings.get("ax_tilt", 1),
-            "throttle": settings.get("ax_throt", 2),
-            "zoom": settings.get("ax_zoom", -1),
-        }
-        for name, idx in mapping.items():
-            try:
-                idx = int(idx)
-            except Exception:
-                continue
-            if idx < 0:
-                continue
-            try:
-                value = float(self.axis(idx))
-            except Exception:
-                value = 0.0
-            axes[name] = round(max(-1.0, min(1.0, value)), 3)
-        return axes
-
-    def _maybe_log_button_debug(self):
-        if not settings.get("debug_controller_buttons", False):
-            self._debug_prev_buttons = None
-            self._debug_prev_axes = None
-            return
-
-        states = self._collect_button_states()
-        axis_states = self._collect_axis_states()
-        prev = self._debug_prev_buttons
-        prev_axes = self._debug_prev_axes
-        if (
-            prev is not None
-            and states == prev
-            and prev_axes is not None
-            and axis_states == prev_axes
-        ):
-=======
     def _maybe_log_button_debug(self):
         if not settings.get("debug_controller_buttons", False):
             self._debug_prev_buttons = None
@@ -679,7 +631,6 @@
         states = self._collect_button_states()
         prev = self._debug_prev_buttons
         if prev is not None and states == prev:
->>>>>>> 679f6ba7
             return
 
         pressed = [str(i) for i, v in sorted(states.items()) if v]
@@ -702,43 +653,8 @@
             if changes:
                 message += f"; changes: {', '.join(changes)}"
 
-<<<<<<< HEAD
-        if axis_states:
-            ordered = []
-            for key in ("pan", "tilt", "throttle", "zoom"):
-                if key in axis_states:
-                    ordered.append(f"{key}={axis_states[key]:+0.3f}")
-            others = sorted(k for k in axis_states.keys() if k not in {"pan", "tilt", "throttle", "zoom"})
-            for key in others:
-                ordered.append(f"{key}={axis_states[key]:+0.3f}")
-            message += f"; axes {{{', '.join(ordered)}}}"
-        else:
-            message += "; axes unavailable"
-
-        if prev_axes is not None:
-            axis_changes = []
-            keys = sorted(set(axis_states.keys()) | set(prev_axes.keys()))
-            for key in keys:
-                cur = axis_states.get(key)
-                before = prev_axes.get(key)
-                if cur is None or before is None:
-                    if cur is not None:
-                        axis_changes.append(f"{key}: new {cur:+0.3f}")
-                    else:
-                        axis_changes.append(f"{key}: removed")
-                    continue
-                if abs(cur - before) >= 0.005:
-                    axis_changes.append(f"{key}: {before:+0.3f} -> {cur:+0.3f}")
-            if axis_changes:
-                message += f"; axis changes: {', '.join(axis_changes)}"
-
         log(message)
         self._debug_prev_buttons = dict(states)
-        self._debug_prev_axes = dict(axis_states)
-=======
-        log(message)
-        self._debug_prev_buttons = dict(states)
->>>>>>> 679f6ba7
 
     def run(self):
         pygame.init()
@@ -1205,11 +1121,7 @@
                 <div class="inner">
                   <div class="grid">
                     <div class="cbrow"><input type="checkbox" id="debug_log_sacn" name="debug_log_sacn"><label for="debug_log_sacn">Log sACN Frames</label></div>
-<<<<<<< HEAD
-                    <div class="cbrow"><input type="checkbox" id="debug_controller_buttons" name="debug_controller_buttons"><label for="debug_controller_buttons">Controller Input Debug</label></div>
-=======
                     <div class="cbrow"><input type="checkbox" id="debug_controller_buttons" name="debug_controller_buttons"><label for="debug_controller_buttons">Controller Button Debug</label></div>
->>>>>>> 679f6ba7
                     <div><label>Debug Interval (ms)</label><input type="number" name="debug_log_interval_ms"></div>
                     <div class="cbrow"><input type="checkbox" id="debug_log_only_changes" name="debug_log_only_changes"><label for="debug_log_only_changes">Only Log Changes</label></div>
                     <div><label>Debug Mode</label><input type="text" name="debug_log_mode" placeholder="summary|nonzero|full"></div>
